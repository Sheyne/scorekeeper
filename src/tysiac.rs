use std::borrow::Cow;

use crate::common::{MultipleOf, MultipleOfError};
use rocket::{
<<<<<<< HEAD
    form::{
        error::ErrorKind, Error as RocketFormError, Form, FromForm, FromFormField,
        Result as RocketResult, ValueField,
    },
=======
    form::{Form, FromForm},
    http::Status,
>>>>>>> 58d3c638
    response::{
        stream::{Event, EventStream},
        Redirect, Responder,
    },
    serde::json::Json,
    State,
};
use rocket_dyn_templates::Template;
use serde::{Deserialize, Serialize};
use sha2::{Digest, Sha256};
use sqlx::{Pool, Postgres};
use thiserror::Error;
use tokio::{
    sync::broadcast::{self, Sender},
    try_join,
};

#[derive(Clone, Serialize)]
enum TysiacEvent {
    ScoreUpdated,
    NewGame,
}

pub struct TysiacContext {
    sender: Sender<TysiacEvent>,
}

impl Default for TysiacContext {
    fn default() -> Self {
        let (s, _) = broadcast::channel(16);

        Self { sender: s }
    }
}

#[derive(sqlx::Type, Debug, Serialize, Deserialize, Clone, Copy)]
#[sqlx(type_name = "tysiac_player", rename_all = "lowercase")]
enum Player {
    One = 1,
    Two = 2,
    Three = 3,
}

<<<<<<< HEAD
impl<'v> FromFormField<'v> for Player {
    fn from_value(field: ValueField<'v>) -> RocketResult<'v, Self> {
        let i: i32 = field.value.parse().unwrap_or_else(|_| match field.value {
            "One" => 1,
            "Two" => 2,
            "Three" => 3,
            _ => -1, // Invalid player,
        });
        i.try_into().map_err(|_| {
            RocketFormError::from(ErrorKind::Validation(Cow::Borrowed("Not a valid player"))).into()
        })
    }
}

impl TryFrom<i32> for Player {
    fn try_from(num: i32) -> Result<Self> {
        Ok(match num {
            1 => Player::One,
            2 => Player::Two,
            3 => Player::Three,
            n => Err(ApiError::NotAValidPlayer { n })?,
        })
    }

    type Error = ApiError;
}

#[derive(Serialize, Deserialize, JsonSchema)]
=======
#[derive(Serialize, Deserialize)]
>>>>>>> 58d3c638
pub struct RoundScores {
    index: i32,
    player_1: i32,
    player_2: i32,
    player_3: i32,
    bid_winner: Option<Player>,
    winning_bid: Option<i32>,
    played_bid: Option<i32>,
}

#[derive(Serialize)]
pub struct Game {
    game_id: i32,
    next: Option<i32>,
    prev: Option<i32>,
    player_names: (String, String, String),
    round_scores: Vec<RoundScores>,
}

#[derive(Serialize)]
struct GameContext<'a> {
    game_id: i32,
    next: Option<i32>,
    prev: Option<i32>,
    player_names: &'a (String, String, String),
    round_scores: &'a [RoundScores],
    cumulative_round_scores: Vec<(i32, i32, i32)>,
    min_score: i32,
}

impl<'a> From<&'a Game> for GameContext<'a> {
    fn from(game: &'a Game) -> Self {
        let cumulative_round_scores = game
            .round_scores
            .iter()
            .scan((0, 0, 0), |(o1, o2, o3), scores| {
                *o1 += scores.player_1;
                *o2 += scores.player_2;
                *o3 += scores.player_3;
                Some((*o1, *o2, *o3))
            })
            .collect();

        let min_score = game
            .round_scores
            .iter()
            .flat_map(|x| [x.player_1, x.player_2, x.player_3])
            .min()
            .unwrap_or(0);

        Self {
            next: game.next,
            prev: game.prev,
            game_id: game.game_id,
            player_names: &game.player_names,
            round_scores: &game.round_scores,
            cumulative_round_scores,
            min_score,
        }
    }
}

#[derive(Error, Debug)]
pub enum ApiError {
    #[error("Not a valid player {n}")]
    NotAValidPlayer { n: i32 },

    #[error("SQL Error: {0}")]
    SqlError(#[from] sqlx::Error),

    #[error("Score too high")]
    ScoreTooHigh,

    #[error("Playing bid must be higher than the winning bid")]
    PlayingBidMustBeHigher,

    #[error("A required values was not present")]
    MissingValue,

    #[error("{0}")]
    MultipleOfError(#[from] MultipleOfError),
}

impl<'r, 'o: 'r> Responder<'r, 'o> for ApiError {
    fn respond_to(
        self,
        request: &'r rocket::Request<'_>,
    ) -> std::result::Result<rocket::Response<'o>, Status> {
        (Status::InternalServerError, format!("{}", self)).respond_to(request)
    }
}

type Result<T> = std::result::Result<T, ApiError>;

async fn load_game(game_id: i32, pool: &State<Pool<Postgres>>) -> Result<Game> {
    let game = sqlx::query!(
        "SELECT id, player_1, player_2, player_3
         FROM tysiac_games
         WHERE id = $1",
        game_id
    )
    .fetch_one(&**pool);

    let scores = sqlx::query_as!(RoundScores,
        r#"SELECT index, player_1, player_2, player_3, bid_winner  as "bid_winner: _", winning_bid, played_bid
         FROM tysiac_scores
         WHERE game_id = $1
         ORDER BY index"#,
        game_id
    )
    .fetch_all(&**pool);

    let next_game = sqlx::query!(
        "SELECT id
         FROM tysiac_games
         WHERE id > $1
         ORDER BY id ASC",
        game_id
    )
    .fetch_optional(&**pool);
    let prev_game = sqlx::query!(
        "SELECT id
         FROM tysiac_games
         WHERE id < $1
         ORDER BY id DESC",
        game_id
    )
    .fetch_optional(&**pool);

    let (game, scores, next_game, prev_game) = try_join!(game, scores, next_game, prev_game)?;

    let game = Game {
        next: next_game.map(|x| x.id),
        prev: prev_game.map(|x| x.id),
        game_id,
        player_names: (game.player_1, game.player_2, game.player_3),
        round_scores: scores,
    };

    Ok(game)
}

#[derive(FromForm, Deserialize)]
pub struct PlayerNames<'a> {
    #[field(name = "player-1-name")]
    player_1_name: &'a str,
    #[field(name = "player-2-name")]
    player_2_name: &'a str,
    #[field(name = "player-3-name")]
    player_3_name: &'a str,
}

async fn create_game(
    player_names: &PlayerNames<'_>,
    pool: &State<Pool<Postgres>>,
    context: &State<TysiacContext>,
) -> Result<i32> {
    let result = sqlx::query!(
        "INSERT INTO tysiac_games (player_1, player_2, player_3)
         VALUES ($1, $2, $3) RETURNING id",
        player_names.player_1_name,
        player_names.player_2_name,
        player_names.player_3_name,
    )
    .fetch_one(&**pool)
    .await?;

    let _ = context.sender.clone().send(TysiacEvent::NewGame);

    Ok(result.id)
}

#[derive(FromForm)]
pub struct FormRoundScores {
    #[field(name = "player-1-score")]
    player_1_score: MultipleOf<5>,
    #[field(name = "player-2-score")]
    player_2_score: MultipleOf<5>,
    #[field(name = "player-3-score")]
    player_3_score: MultipleOf<5>,
    #[field(name = "bid-winner")]
    bid_winner: Player,
    #[field(name = "winning-bid")]
    winning_bid: i32,
    #[field(name = "playing-bid")]
    playing_bid: i32,
}

#[derive(FromForm)]
pub struct FormEditRoundScores {
    index: i32,
    scores: FormRoundScores,
    delete: bool,
}

#[derive(FromForm)]
pub struct FormEditAllScores {
    all_scores: Vec<FormEditRoundScores>,
    password: String,
}

impl FormRoundScores {
    fn for_player(&self, player: Player) -> i32 {
        match player {
            Player::One => self.player_1_score.value(),
            Player::Two => self.player_2_score.value(),
            Player::Three => self.player_3_score.value(),
        }
    }

    fn validate_scores(&self, p1_sum: i32, p2_sum: i32, p3_sum: i32) -> Result<()> {
        let winning_player = self.bid_winner;
        let winners_score = self.for_player(winning_player);
        let (winners_sum, loser_sums) = match winning_player {
            Player::One => (p1_sum, [p2_sum, p3_sum]),
            Player::Two => (p2_sum, [p1_sum, p3_sum]),
            Player::Three => (p3_sum, [p1_sum, p2_sum]),
        };

        if loser_sums.iter().any(|x| *x > 880) {
            return Err(ApiError::ScoreTooHigh);
        }

        if winners_score.abs() != self.playing_bid && winners_sum != 880 && winners_sum != 1000 {
            return Err(ApiError::ScoreTooHigh);
        }

        if winners_sum > 880 && winners_sum != 1000 {
            return Err(ApiError::ScoreTooHigh);
        }

        if self.playing_bid < self.winning_bid {
            return Err(ApiError::PlayingBidMustBeHigher);
        }

        Ok(())
    }
}

impl TryFrom<&RoundScores> for FormRoundScores {
    type Error = ApiError;

    fn try_from(value: &RoundScores) -> std::result::Result<Self, Self::Error> {
        Ok(Self {
            player_1_score: value.player_1.try_into()?,
            player_2_score: value.player_2.try_into()?,
            player_3_score: value.player_3.try_into()?,
            bid_winner: value.bid_winner.ok_or(ApiError::MissingValue)?,
            winning_bid: value.winning_bid.ok_or(ApiError::MissingValue)?,
            playing_bid: value.played_bid.ok_or(ApiError::MissingValue)?,
        })
    }
}

async fn do_add_scores(
    game_id: i32,
    player_scores: &FormRoundScores,
    pool: &State<Pool<Postgres>>,
    context: &State<TysiacContext>,
) -> Result<()> {
    let sums = sqlx::query!(
        "SELECT sum(player_1) as player_1, sum(player_2) as player_2, sum(player_3) as player_3 FROM tysiac_scores WHERE game_id = $1", game_id
    )
    .fetch_one(&**pool)
    .await?;

    let p1_sum = sums.player_1.unwrap_or(0) as i32 + player_scores.player_1_score.value();
    let p2_sum = sums.player_2.unwrap_or(0) as i32 + player_scores.player_2_score.value();
    let p3_sum = sums.player_3.unwrap_or(0) as i32 + player_scores.player_3_score.value();

    player_scores.validate_scores(p1_sum, p2_sum, p3_sum)?;

    sqlx::query!(
        "INSERT INTO tysiac_scores (game_id, player_1, player_2, player_3, bid_winner, winning_bid, played_bid )
         VALUES ($1, $2, $3, $4, $5, $6, $7)",
        game_id,
        player_scores.player_1_score.value(),
        player_scores.player_2_score.value(),
        player_scores.player_3_score.value(),
        player_scores.bid_winner as _,
        player_scores.winning_bid,
        player_scores.playing_bid,
    )
    .execute(&**pool)
    .await?;

    let _ = context.sender.clone().send(TysiacEvent::ScoreUpdated);

    Ok(())
}

async fn do_edit_scores(
    player_scores: &[FormEditRoundScores],
    pool: &State<Pool<Postgres>>,
) -> Result<()> {
    player_scores.iter().try_fold(
        (0, 0, 0),
        |(p1_sum, p2_sum, p3_sum),
         FormEditRoundScores {
             index: _,
             scores,
             delete: _,
         }| {
            scores.validate_scores(
                p1_sum + scores.for_player(Player::One),
                p2_sum + scores.for_player(Player::Two),
                p3_sum + scores.for_player(Player::Three),
            )?;
            Result::Ok((
                p1_sum + scores.for_player(Player::One),
                p2_sum + scores.for_player(Player::Two),
                p3_sum + scores.for_player(Player::Three),
            ))
        },
    )?;

    futures::future::join_all(player_scores.iter().map(
        |FormEditRoundScores {
             index,
             scores,
             delete,
         }| {
            if *delete {
                sqlx::query!(
                    "DELETE FROM tysiac_scores
                WHERE index=$1;",
                    index,
                )
                .execute(&**pool)
            } else {
                sqlx::query!(
                    "UPDATE tysiac_scores
                SET player_1=$1, player_2=$2, player_3=$3, bid_winner=$4, winning_bid=$5, played_bid=$6
                WHERE index=$7;",
                    scores.player_1_score.value(),
                    scores.player_2_score.value(),
                    scores.player_3_score.value(),
                    scores.bid_winner as _,
                    scores.winning_bid,
                    scores.playing_bid,
                    index,
                )
                .execute(&**pool)
            }
        },
    ))
    .await
    .into_iter()
    .try_fold((), |_, x| {
        x.map_err(ApiError::SqlError)?;
        Result::Ok(())
    })
}

#[get("/events", format = "json")]
pub fn events(context: &State<TysiacContext>) -> EventStream![] {
    let mut receiver = context.sender.subscribe();

    EventStream! {
        loop {
            if let Ok(event) = receiver.recv().await {
                yield Event::json(&event);
            }
        }
    }
}

#[get("/<game_id>", format = "json")]
pub async fn load(game_id: i32, pool: &State<Pool<Postgres>>) -> Result<Json<Game>> {
    let game = load_game(game_id, pool).await?;
    Ok(Json(game))
}

#[put("/new", data = "<player_names>", format = "json")]
pub async fn new(
    player_names: Json<PlayerNames<'_>>,
    pool: &State<Pool<Postgres>>,
    context: &State<TysiacContext>,
) -> Result<Json<i32>> {
    Ok(Json(create_game(&player_names, pool, context).await?))
}

#[put("/<game_id>/add-scores", data = "<player_scores>", format = "json")]
pub async fn add_scores(
    game_id: i32,
    player_scores: Json<RoundScores>,
    pool: &State<Pool<Postgres>>,
    context: &State<TysiacContext>,
) -> Result<Json<()>> {
    do_add_scores(game_id, &((&*player_scores).try_into()?), pool, context).await?;

    Ok(Json(()))
}

#[get("/<game_id>", format = "html", rank = 1)]
pub async fn index(game_id: i32, pool: &State<Pool<Postgres>>) -> Result<Template> {
    let game = load_game(game_id, pool).await?;
    let context: GameContext = (&game).into();
    Ok(Template::render("tysiac/game", &context))
}

#[get("/<game_id>/edit", format = "html", rank = 2)]
pub async fn edit(game_id: i32, pool: &State<Pool<Postgres>>) -> Option<Template> {
    let game = result_to_option(load_game(game_id, pool).await)?;
    let context: GameContext = (&game).into();
    Some(Template::render("tysiac/edit", &context))
}

#[get("/new", format = "html")]
pub async fn new_html() -> Template {
    Template::render(
        "tysiac/new",
        &Game {
            next: None,
            prev: None,
            game_id: 0,
            player_names: ("".into(), "".into(), "".into()),
            round_scores: vec![],
        },
    )
}

#[get("/play-with-sse/<game_id>", format = "html")]
pub async fn play_with_sse(game_id: i32) -> Template {
    Template::render(
        "tysiac/play-with-sse",
        &Game {
            next: None,
            prev: None,
            game_id,
            player_names: ("".into(), "".into(), "".into()),
            round_scores: vec![],
        },
    )
}

#[post(
    "/new",
    data = "<player_names>",
    format = "application/x-www-form-urlencoded"
)]
pub async fn create_html(
    player_names: Form<PlayerNames<'_>>,
    pool: &State<Pool<Postgres>>,
    context: &State<TysiacContext>,
) -> Result<Redirect> {
    Ok(Redirect::to(uri!(
        "/tysiac",
        index(create_game(&player_names, pool, context).await?)
    )))
}

#[post(
    "/<game_id>/add-scores",
    data = "<player_scores>",
    format = "application/x-www-form-urlencoded"
)]
pub async fn add_scores_html(
    game_id: i32,
    player_scores: Form<FormRoundScores>,
    pool: &State<Pool<Postgres>>,
    context: &State<TysiacContext>,
) -> Result<Redirect> {
    do_add_scores(game_id, &player_scores, pool, context).await?;

<<<<<<< HEAD
    Some(Redirect::to(uri!("/tysiac", index(game_id))))
}

#[post(
    "/<game_id>/edit",
    data = "<edit_scores>",
    format = "application/x-www-form-urlencoded"
)]
pub async fn edit_scores_post(
    game_id: i32,
    edit_scores: Form<FormEditAllScores>,
    pool: &State<Pool<Postgres>>,
) -> Option<Redirect> {
    let password = std::env::var("ADMIN_PASSWORD").ok()?;
    let mut password_hasher = Sha256::new();
    password_hasher.update(password);

    let mut input_hasher = Sha256::new();
    input_hasher.update(&edit_scores.password);

    if input_hasher.finalize() != password_hasher.finalize() {
        return None;
    }

    result_to_option(do_edit_scores(&edit_scores.all_scores, pool).await)?;
    Some(Redirect::to(uri!("/tysiac", index(game_id))))
=======
    Ok(Redirect::to(uri!("/tysiac", index(game_id))))
>>>>>>> 58d3c638
}<|MERGE_RESOLUTION|>--- conflicted
+++ resolved
@@ -2,15 +2,11 @@
 
 use crate::common::{MultipleOf, MultipleOfError};
 use rocket::{
-<<<<<<< HEAD
     form::{
         error::ErrorKind, Error as RocketFormError, Form, FromForm, FromFormField,
         Result as RocketResult, ValueField,
     },
-=======
-    form::{Form, FromForm},
     http::Status,
->>>>>>> 58d3c638
     response::{
         stream::{Event, EventStream},
         Redirect, Responder,
@@ -54,7 +50,6 @@
     Three = 3,
 }
 
-<<<<<<< HEAD
 impl<'v> FromFormField<'v> for Player {
     fn from_value(field: ValueField<'v>) -> RocketResult<'v, Self> {
         let i: i32 = field.value.parse().unwrap_or_else(|_| match field.value {
@@ -82,10 +77,7 @@
     type Error = ApiError;
 }
 
-#[derive(Serialize, Deserialize, JsonSchema)]
-=======
 #[derive(Serialize, Deserialize)]
->>>>>>> 58d3c638
 pub struct RoundScores {
     index: i32,
     player_1: i32,
@@ -150,6 +142,12 @@
 
 #[derive(Error, Debug)]
 pub enum ApiError {
+    #[error("The entered password wasn't valid")]
+    InvalidPassword,
+
+    #[error("The server wasn't started with an admin password")]
+    NoConfiguredPassword,
+
     #[error("Not a valid player {n}")]
     NotAValidPlayer { n: i32 },
 
@@ -488,10 +486,10 @@
 }
 
 #[get("/<game_id>/edit", format = "html", rank = 2)]
-pub async fn edit(game_id: i32, pool: &State<Pool<Postgres>>) -> Option<Template> {
-    let game = result_to_option(load_game(game_id, pool).await)?;
+pub async fn edit(game_id: i32, pool: &State<Pool<Postgres>>) -> Result<Template> {
+    let game = load_game(game_id, pool).await?;
     let context: GameContext = (&game).into();
-    Some(Template::render("tysiac/edit", &context))
+    Ok(Template::render("tysiac/edit", &context))
 }
 
 #[get("/new", format = "html")]
@@ -551,8 +549,7 @@
 ) -> Result<Redirect> {
     do_add_scores(game_id, &player_scores, pool, context).await?;
 
-<<<<<<< HEAD
-    Some(Redirect::to(uri!("/tysiac", index(game_id))))
+    Ok(Redirect::to(uri!("/tysiac", index(game_id))))
 }
 
 #[post(
@@ -564,8 +561,8 @@
     game_id: i32,
     edit_scores: Form<FormEditAllScores>,
     pool: &State<Pool<Postgres>>,
-) -> Option<Redirect> {
-    let password = std::env::var("ADMIN_PASSWORD").ok()?;
+) -> Result<Redirect> {
+    let password = std::env::var("ADMIN_PASSWORD").map_err(|_|ApiError::NoConfiguredPassword)?;
     let mut password_hasher = Sha256::new();
     password_hasher.update(password);
 
@@ -573,12 +570,9 @@
     input_hasher.update(&edit_scores.password);
 
     if input_hasher.finalize() != password_hasher.finalize() {
-        return None;
-    }
-
-    result_to_option(do_edit_scores(&edit_scores.all_scores, pool).await)?;
-    Some(Redirect::to(uri!("/tysiac", index(game_id))))
-=======
+        return Err(ApiError::InvalidPassword);
+    }
+
+    do_edit_scores(&edit_scores.all_scores, pool).await?;
     Ok(Redirect::to(uri!("/tysiac", index(game_id))))
->>>>>>> 58d3c638
 }